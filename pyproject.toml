[tool.poetry]
name = "mcstatus"
version = "8.0.0"
description = "A library to query Minecraft Servers for their status and capabilities."
authors = ["Nathan Adams <dinnerbone@dinnerbone.com>"]
license = "Apache-2.0"
readme = "README.md"
repository = "https://github.com/Dinnerbone/mcstatus"
classifiers = [
    "Development Status :: 5 - Production/Stable",
    "Intended Audience :: Developers",
    "License :: OSI Approved :: Apache Software License",
    "Natural Language :: English",
    "Operating System :: OS Independent",
    "Programming Language :: Python",
    "Programming Language :: Python :: 3",
    "Programming Language :: Python :: 3.7",
    "Programming Language :: Python :: 3.8",
    "Programming Language :: Python :: 3.9",
    "Programming Language :: Python :: 3.10",
    "Topic :: Games/Entertainment",
    "Topic :: Software Development :: Libraries :: Python Modules",
    "Topic :: System :: Monitoring",
]
packages = [
    { include = "mcstatus" },
    { include = "protocol", from = "mcstatus" },
    { include = "scripts", from = "mcstatus" },
]

[tool.poetry.dependencies]
python = ">=3.7"
asyncio-dgram = "1.2.0"
click = ">=7.1.2,<9"
dnspython = "2.1.0"
typing-extensions = "^4.0.1"

[tool.poetry.dev-dependencies]
coverage = "^6.1.1"
mock = "3.0.5"
pytest = "^6.2.5"
pytest-asyncio = "^0.16.0"
pytest-cov = "^3.0.0"
twine = "^3.5.0"
<<<<<<< HEAD
black = "^21.10b0"
=======
black = "^22.1.0"
pytype = {version = "^2021.12.8", platform = "linux", python = "<3.10"}
>>>>>>> 900af520
tox = "^3.24.5"
tox-poetry = "^0.4.1"
pyright = "^0.0.13"

[tool.poetry.scripts]
mcstatus = 'mcstatus.scripts.mcstatus:cli'

[tool.pytest.ini_options]
minversion = "6.0"
addopts = "--strict-markers --doctest-modules --cov=mcstatus --cov-append --cov-branch --cov-report=term-missing -vvv --no-cov-on-fail"
testpaths = [
    "mcstatus/tests",
]

[tool.black]
line-length = 127

[build-system]
requires = ["poetry-core>=1.0.0"]
build-backend = "poetry.core.masonry.api"<|MERGE_RESOLUTION|>--- conflicted
+++ resolved
@@ -42,12 +42,7 @@
 pytest-asyncio = "^0.16.0"
 pytest-cov = "^3.0.0"
 twine = "^3.5.0"
-<<<<<<< HEAD
-black = "^21.10b0"
-=======
 black = "^22.1.0"
-pytype = {version = "^2021.12.8", platform = "linux", python = "<3.10"}
->>>>>>> 900af520
 tox = "^3.24.5"
 tox-poetry = "^0.4.1"
 pyright = "^0.0.13"
@@ -58,9 +53,7 @@
 [tool.pytest.ini_options]
 minversion = "6.0"
 addopts = "--strict-markers --doctest-modules --cov=mcstatus --cov-append --cov-branch --cov-report=term-missing -vvv --no-cov-on-fail"
-testpaths = [
-    "mcstatus/tests",
-]
+testpaths = ["mcstatus/tests"]
 
 [tool.black]
 line-length = 127
